// See LICENSE for license details.

package chiselTests

import org.scalatest._
import org.scalatest.prop._
import org.scalatest.flatspec.AnyFlatSpec
import org.scalacheck._
import chisel3._
import chisel3.stage.{ChiselGeneratorAnnotation, ChiselStage}
import chisel3.testers._
import firrtl.{AnnotationSeq, CommonOptions, EmittedVerilogCircuitAnnotation, ExecutionOptionsManager, FirrtlExecutionFailure, FirrtlExecutionSuccess, HasFirrtlOptions}
import firrtl.annotations.DeletedAnnotation
import firrtl.util.BackendCompilationUtilities
import java.io.ByteArrayOutputStream
import java.security.Permission

import chisel3.aop.Aspect
import chisel3.stage.{ChiselGeneratorAnnotation, ChiselStage, NoRunFirrtlCompilerAnnotation, PrintFullStackTraceAnnotation}
import org.scalatestplus.scalacheck.ScalaCheckPropertyChecks
import scala.reflect.ClassTag

/** Common utility functions for Chisel unit tests. */
trait ChiselRunners extends Assertions with BackendCompilationUtilities {
  def runTester(t: => BasicTester,
                additionalVResources: Seq[String] = Seq(),
                annotations: AnnotationSeq = Seq()
               ): Boolean = {
    TesterDriver.execute(() => t, additionalVResources, annotations)
  }
  def assertTesterPasses(t: => BasicTester,
                         additionalVResources: Seq[String] = Seq(),
                         annotations: AnnotationSeq = Seq()
                        ): Unit = {
    assert(runTester(t, additionalVResources, annotations))
  }
  def assertTesterFails(t: => BasicTester,
                        additionalVResources: Seq[String] = Seq(),
                        annotations: Seq[chisel3.aop.Aspect[_]] = Seq()
                       ): Unit = {
    assert(!runTester(t, additionalVResources, annotations))
  }

  def assertKnownWidth(expected: Int)(gen: => Data): Unit = {
    assertTesterPasses(new BasicTester {
      val x = gen
      assert(x.getWidth === expected)
      // Sanity check that firrtl doesn't change the width
      x := 0.U.asTypeOf(chiselTypeOf(x))
      val (_, done) = chisel3.util.Counter(true.B, 2)
      when (done) {
        chisel3.assert(~(x.asUInt) === -1.S(expected.W).asUInt)
        stop()
      }
    })
  }

  def assertInferredWidth(expected: Int)(gen: => Data): Unit = {
    assertTesterPasses(new BasicTester {
      val x = gen
      assert(!x.isWidthKnown, s"Asserting that width should be inferred yet width is known to Chisel!")
      x := 0.U.asTypeOf(chiselTypeOf(x))
      val (_, done) = chisel3.util.Counter(true.B, 2)
      when (done) {
        chisel3.assert(~(x.asUInt) === -1.S(expected.W).asUInt)
        stop()
      }
    })
  }

  /** Compiles a Chisel Module to Verilog
    * NOTE: This uses the "test_run_dir" as the default directory for generated code.
    * @param t the generator for the module
    * @return the Verilog code as a string.
    */
  def compile(t: => RawModule): String = {
    (new ChiselStage)
      .execute(Array("--target-dir", createTestDirectory(this.getClass.getSimpleName).toString),
               Seq(ChiselGeneratorAnnotation(() => t)))
      .collectFirst {
        case DeletedAnnotation(_, EmittedVerilogCircuitAnnotation(a)) => a.value
      }.getOrElse(fail("No Verilog circuit was emitted by the FIRRTL compiler!"))
  }
}

/** Spec base class for BDD-style testers. */
abstract class ChiselFlatSpec extends AnyFlatSpec with ChiselRunners with Matchers

class ChiselTestUtilitiesSpec extends ChiselFlatSpec {
  import org.scalatest.exceptions.TestFailedException
  // Who tests the testers?
  "assertKnownWidth" should "error when the expected width is wrong" in {
    val caught = intercept[ChiselException] {
      assertKnownWidth(7) {
        Wire(UInt(8.W))
      }
    }
    assert(caught.getCause.isInstanceOf[TestFailedException])
  }

  it should "error when the width is unknown" in {
    a [ChiselException] shouldBe thrownBy {
      assertKnownWidth(7) {
        Wire(UInt())
      }
    }
  }

  it should "work if the width is correct" in {
    assertKnownWidth(8) {
      Wire(UInt(8.W))
    }
  }

  "assertInferredWidth" should "error if the width is known" in {
    val caught = intercept[ChiselException] {
      assertInferredWidth(8) {
        Wire(UInt(8.W))
      }
    }
    assert(caught.getCause.isInstanceOf[TestFailedException])
  }

  it should "error if the expected width is wrong" in {
    a [TestFailedException] shouldBe thrownBy {
      assertInferredWidth(8) {
        val w = Wire(UInt())
        w := 2.U(2.W)
        w
      }
    }
  }

  it should "pass if the width is correct" in {
    assertInferredWidth(4) {
      val w = Wire(UInt())
      w := 2.U(4.W)
      w
    }
  }
}

/** Spec base class for property-based testers. */
class ChiselPropSpec extends PropSpec with ChiselRunners with ScalaCheckPropertyChecks with Matchers {

  // Constrain the default number of instances generated for every use of forAll.
  implicit override val generatorDrivenConfig: PropertyCheckConfiguration =
    PropertyCheckConfiguration(minSuccessful = 8, minSize = 1, sizeRange = 3)

  // Generator for small positive integers.
  val smallPosInts = Gen.choose(1, 4)

  // Generator for widths considered "safe".
  val safeUIntWidth = Gen.choose(1, 30)

  // Generators for integers that fit within "safe" widths.
  val safeUInts = Gen.choose(0, (1 << 30))

  // Generators for vector sizes.
  val vecSizes = Gen.choose(0, 4)

  // Generator for string representing an arbitrary integer.
  val binaryString = for (i <- Arbitrary.arbitrary[Int]) yield "b" + i.toBinaryString

  // Generator for a sequence of Booleans of size n.
  def enSequence(n: Int): Gen[List[Boolean]] = Gen.containerOfN[List, Boolean](n, Gen.oneOf(true, false))

  // Generator which gives a width w and a list (of size n) of numbers up to w bits.
  def safeUIntN(n: Int): Gen[(Int, List[Int])] = for {
    w <- smallPosInts
    i <- Gen.containerOfN[List, Int](n, Gen.choose(0, (1 << w) - 1))
  } yield (w, i)

  // Generator which gives a width w and a numbers up to w bits.
  val safeUInt = for {
    w <- smallPosInts
    i <- Gen.choose(0, (1 << w) - 1)
  } yield (w, i)

  // Generator which gives a width w and a list (of size n) of a pair of numbers up to w bits.
  def safeUIntPairN(n: Int): Gen[(Int, List[(Int, Int)])] = for {
    w <- smallPosInts
    i <- Gen.containerOfN[List, Int](n, Gen.choose(0, (1 << w) - 1))
    j <- Gen.containerOfN[List, Int](n, Gen.choose(0, (1 << w) - 1))
  } yield (w, i zip j)

  // Generator which gives a width w and a pair of numbers up to w bits.
  val safeUIntPair = for {
    w <- smallPosInts
    i <- Gen.choose(0, (1 << w) - 1)
    j <- Gen.choose(0, (1 << w) - 1)
  } yield (w, i, j)
}

trait Utils {

  /** Run some Scala thunk and return STDOUT and STDERR as strings.
    * @param thunk some Scala code
    * @return a tuple containing STDOUT, STDERR, and what the thunk returns
    */
  def grabStdOutErr[T](thunk: => T): (String, String, T) = {
    val stdout, stderr = new ByteArrayOutputStream()
    val ret = scala.Console.withOut(stdout) { scala.Console.withErr(stderr) { thunk } }
    (stdout.toString, stderr.toString, ret)
  }

  /** Encodes a System.exit exit code
    * @param status the exit code
    */
  private case class ExitException(status: Int) extends SecurityException(s"Found a sys.exit with code $status")

  /** A security manager that converts calls to System.exit into [[ExitException]]s by explicitly disabling the ability of
    * a thread to actually exit. For more information, see:
    *   - https://docs.oracle.com/javase/tutorial/essential/environment/security.html
    */
  private class ExceptOnExit extends SecurityManager {
    override def checkPermission(perm: Permission): Unit = {}
    override def checkPermission(perm: Permission, context: Object): Unit = {}
    override def checkExit(status: Int): Unit = {
      super.checkExit(status)
      throw ExitException(status)
    }
  }

  /** Encodes a file that some code tries to write to
    * @param the file name
    */
  private case class WriteException(file: String) extends SecurityException(s"Tried to write to file $file")

  /** A security manager that converts writes to any file into [[WriteException]]s.
    */
  private class ExceptOnWrite extends SecurityManager {
    override def checkPermission(perm: Permission): Unit = {}
    override def checkPermission(perm: Permission, context: Object): Unit = {}
    override def checkWrite(file: String): Unit = {
      super.checkWrite(file)
      throw WriteException(file)
    }
  }

  /** Run some Scala code (a thunk) in an environment where all System.exit are caught and returned. This avoids a
    * situation where a test results in something actually exiting and killing the entire test. This is necessary if you
    * want to test a command line program, e.g., the `main` method of [[firrtl.options.Stage Stage]].
    *
    * NOTE: THIS WILL NOT WORK IN SITUATIONS WHERE THE THUNK IS CATCHING ALL [[Exception]]s OR [[Throwable]]s, E.G.,
    * SCOPT. IF THIS IS HAPPENING THIS WILL NOT WORK. REPEAT THIS WILL NOT WORK.
    * @param thunk some Scala code
    * @return either the output of the thunk (`Right[T]`) or an exit code (`Left[Int]`)
    */
  def catchStatus[T](thunk: => T): Either[Int, T] = {
    try {
      System.setSecurityManager(new ExceptOnExit())
      Right(thunk)
    } catch {
      case ExitException(a) => Left(a)
    } finally {
      System.setSecurityManager(null)
    }
  }

  /** Run some Scala code (a thunk) in an environment where file writes are caught and the file that a program tries to
    * write to is returned. This is useful if you want to test that some thunk either tries to write to a specific file
    * or doesn't try to write at all.
    */
  def catchWrites[T](thunk: => T): Either[String, T] = {
    try {
      System.setSecurityManager(new ExceptOnWrite())
      Right(thunk)
    } catch {
      case WriteException(a) => Left(a)
    } finally {
      System.setSecurityManager(null)
    }
  }

<<<<<<< HEAD
  /** Fixture to help run tests only on specific Scala versions
    * @param majorVersion runs test if Scala version is at least this major version
    */
  abstract class MinimumScalaVersion(majorVersion: Int) {
    implicit val scalaMajorVerision = majorVersion
  }

  private def run[T <: RawModule](gen: () => T, annotations: AnnotationSeq): AnnotationSeq = {
    new ChiselStage().run(Seq(ChiselGeneratorAnnotation(gen), NoRunFirrtlCompilerAnnotation, PrintFullStackTraceAnnotation) ++ annotations)
  }

  /** A tester which runs generator and uses an aspect to check the returned object
    * @param gen function to generate a Chisel module
    * @param f a function to check the Chisel module
    * @tparam T the Chisel module class
    */
  def aspectTest[T <: RawModule](gen: () => T)(f: T => Unit)(implicit scalaMajorVersion: Int): Unit = {
    case object BuiltAspect extends Aspect[T] {
      override def toAnnotation(top: T): AnnotationSeq = {f(top); Nil}
    }
    val currentMajorVersion = scala.util.Properties.versionNumberString.split('.')(1).toInt
    if(currentMajorVersion >= scalaMajorVersion) {
      run(gen, Seq(BuiltAspect))
    }
  }
=======
  /** Run some code and rethrow an exception with a specific type if an exception of that type occurs anywhere in the
    * stack trace.
    *
    * This is useful for "extracting" one exception that may be wrapped by other exceptions.
    *
    * Example usage:
    * {{{
    * a [ChiselException] should be thrownBy extractCause[ChiselException] { /* ... */ }
    * }}}
    *
    * @param thunk some code to run
    * @tparam A the type of the exception to extract
    * @return nothing
    */
  def extractCause[A <: Throwable : ClassTag](thunk: => Any): Unit = {
    def unrollCauses(a: Throwable): Seq[Throwable] = a match {
      case null => Seq.empty
      case _    => a +: unrollCauses(a.getCause)
    }

    val exceptions: Seq[_ <: Throwable] = try {
      thunk
      Seq.empty
    } catch {
      case a: Throwable => unrollCauses(a)
    }

    exceptions.collectFirst{ case a: A => a } match {
      case Some(a) => throw a
      case None => exceptions match {
        case Nil    => Unit
        case h :: t => throw h
      }
    }

  }

>>>>>>> 9f44b593
}<|MERGE_RESOLUTION|>--- conflicted
+++ resolved
@@ -273,17 +273,6 @@
     }
   }
 
-<<<<<<< HEAD
-  /** Fixture to help run tests only on specific Scala versions
-    * @param majorVersion runs test if Scala version is at least this major version
-    */
-  abstract class MinimumScalaVersion(majorVersion: Int) {
-    implicit val scalaMajorVerision = majorVersion
-  }
-
-  private def run[T <: RawModule](gen: () => T, annotations: AnnotationSeq): AnnotationSeq = {
-    new ChiselStage().run(Seq(ChiselGeneratorAnnotation(gen), NoRunFirrtlCompilerAnnotation, PrintFullStackTraceAnnotation) ++ annotations)
-  }
 
   /** A tester which runs generator and uses an aspect to check the returned object
     * @param gen function to generate a Chisel module
@@ -291,6 +280,11 @@
     * @tparam T the Chisel module class
     */
   def aspectTest[T <: RawModule](gen: () => T)(f: T => Unit)(implicit scalaMajorVersion: Int): Unit = {
+    // Runs chisel stage
+    def run[T <: RawModule](gen: () => T, annotations: AnnotationSeq): AnnotationSeq = {
+      new ChiselStage().run(Seq(ChiselGeneratorAnnotation(gen), NoRunFirrtlCompilerAnnotation, PrintFullStackTraceAnnotation) ++ annotations)
+    }
+    // Creates a wrapping aspect to contain checking function
     case object BuiltAspect extends Aspect[T] {
       override def toAnnotation(top: T): AnnotationSeq = {f(top); Nil}
     }
@@ -299,7 +293,7 @@
       run(gen, Seq(BuiltAspect))
     }
   }
-=======
+
   /** Run some code and rethrow an exception with a specific type if an exception of that type occurs anywhere in the
     * stack trace.
     *
@@ -336,6 +330,4 @@
     }
 
   }
-
->>>>>>> 9f44b593
 }