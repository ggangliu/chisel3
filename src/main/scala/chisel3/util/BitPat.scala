// See LICENSE for license details.

package chisel3.util

import scala.language.experimental.macros

import chisel3._
import chisel3.internal.sourceinfo.{SourceInfo, SourceInfoTransform}

object BitPat {
  /** Parses a bit pattern string into (bits, mask, width).
    *
    * @return bits the literal value, with don't cares being 0
    * @return mask the mask bits, with don't cares being 0 and cares being 1
    * @return width the number of bits in the literal, including values and
    * don't cares.
    */
  private def parse(x: String): (BigInt, BigInt, Int) = {
    // Notes:
    // While Verilog Xs also handle octal and hex cases, there isn't a
    // compelling argument and no one has asked for it.
    // If ? parsing is to be exposed, the return API needs further scrutiny
    // (especially with things like mask polarity).
    require(x.head == 'b', "BitPats must be in binary and be prefixed with 'b'")
    var bits = BigInt(0)
    var mask = BigInt(0)
    for (d <- x.tail) {
      if (d != '_') {
        require("01?".contains(d), "Literal: " + x + " contains illegal character: " + d)
        mask = (mask << 1) + (if (d == '?') 0 else 1)
        bits = (bits << 1) + (if (d == '1') 1 else 0)
      }
    }
    (bits, mask, x.length - 1)
  }

  /** Creates a [[BitPat]] literal from a string.
   *
    * @param n the literal value as a string, in binary, prefixed with 'b'
    * @note legal characters are '0', '1', and '?', as well as '_' as white
    * space (which are ignored)
    */
  def apply(n: String): BitPat = {
    val (bits, mask, width) = parse(n)
    new BitPat(bits, mask, width)
  }

  /** Creates a [[BitPat]] of all don't cares of the specified bitwidth. */
  def dontCare(width: Int): BitPat = BitPat("b" + ("?" * width))

  @deprecated("Use BitPat.dontCare", "chisel3")
  def DC(width: Int): BitPat = dontCare(width)  // scalastyle:ignore method.name

  /** Allows BitPats to be used where a UInt is expected.
    *
    * @note the BitPat must not have don't care bits (will error out otherwise)
    */
  def bitPatToUInt(x: BitPat): UInt = {
    require(x.mask == (BigInt(1) << x.getWidth) - 1)
    UInt(x.value, x.getWidth)
  }

  /** Allows UInts to be used where a BitPat is expected, useful for when an
    * interface is defined with BitPats but not all cases need the partial
    * matching capability.
    *
    * @note the UInt must be a literal
    */
  def apply(x: UInt): BitPat = {
    require(x.isLit)
<<<<<<< HEAD
    val len = if (x.widthKnown) x.getWidth else 0
=======
    val len = if (x.isWidthKnown) x.getWidth else 0
>>>>>>> ddb72787
    apply("b" + x.litValue.toString(2).reverse.padTo(len, "0").reverse.mkString)
  }
}

// TODO: Break out of Core? (this doesn't involve FIRRTL generation)
/** Bit patterns are literals with masks, used to represent values with don't
  * cares. Equality comparisons will ignore don't care bits (for example,
  * BitPat(0b10?1) === 0b1001.asUInt and 0b1011.asUInt.
  */
sealed class BitPat(val value: BigInt, val mask: BigInt, width: Int) {
  def getWidth: Int = width
  def === (that: UInt): Bool = macro SourceInfoTransform.thatArg
  def =/= (that: UInt): Bool = macro SourceInfoTransform.thatArg
  def != (that: UInt): Bool = macro SourceInfoTransform.thatArg

  def do_=== (that: UInt)(implicit sourceInfo: SourceInfo): Bool = value.asUInt === (that & mask.asUInt)
  def do_=/= (that: UInt)(implicit sourceInfo: SourceInfo): Bool = !(this === that)
  def do_!= (that: UInt)(implicit sourceInfo: SourceInfo): Bool = this =/= that
}<|MERGE_RESOLUTION|>--- conflicted
+++ resolved
@@ -68,11 +68,7 @@
     */
   def apply(x: UInt): BitPat = {
     require(x.isLit)
-<<<<<<< HEAD
-    val len = if (x.widthKnown) x.getWidth else 0
-=======
     val len = if (x.isWidthKnown) x.getWidth else 0
->>>>>>> ddb72787
     apply("b" + x.litValue.toString(2).reverse.padTo(len, "0").reverse.mkString)
   }
 }
