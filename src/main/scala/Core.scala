--- conflicted
+++ resolved
@@ -471,19 +471,19 @@
 }
 
 abstract class Aggregate(dirArg: Direction) extends Data(dirArg) {
-  def cloneTypeWidth(width: Int): this.type = {
-    val res = cloneType
-    res.collectElts
-    res
-  }
+  def cloneTypeWidth(width: Int): this.type = cloneType
 }
 
 class Vec[T <: Data](elts: Iterable[T], dirArg: Direction = NO_DIR) extends Aggregate(dirArg) with VecLike[T] {
   private val self = elts.toIndexedSeq
   private val elt0 = elts.head
 
-  for ((e, i) <- self zipWithIndex)
+  // println("BEGIN VEC NAMING")
+  for ((e, i) <- self zipWithIndex) {
+    // println("  NAME " + i + " -> " + cid)
     setIndexForId(cid, e.cid, i)
+  }
+  // println("DONE VEC NAMING")
 
   def <> (that: Iterable[T]): Unit =
     this <> Vec(that).asInstanceOf[Data]
@@ -496,7 +496,6 @@
 
   def apply(idx: UInt): T = {
     val x = elt0.cloneType
-    x.collectElts
     pushCommand(DefAccessor(x.defd.cid, Alias(cid), NO_DIR, idx.ref))
     x
   }
@@ -506,20 +505,10 @@
     self.map(d => d.toPort).toArray
   def toType: Kind = 
     VectorType(self.size, elt0.toType, isFlipVar)
-<<<<<<< HEAD
-  override def cloneType: this.type = {
-    val v = Vec(elt0.cloneType, self.size).asInstanceOf[this.type]
-    v.collectElts
-    v
-  }
-  override def init(dummy:Int = 0) = {
-    collectElts
+  override def cloneType: this.type = 
+    Vec(elt0.cloneType, self.size).asInstanceOf[this.type]
+ override def init(dummy:Int = 0) = 
     for (e <- self) e.init()
-  }
-=======
-  override def cloneType: this.type =
-    Vec(elt0.cloneType, self.size).asInstanceOf[this.type]
->>>>>>> 40679ea4
   def inits (f: (Int, T, (Int, T, T) => Unit) => Unit) = {
     var i = 0
     def doInit (index: Int, elt: T, init: T) =
@@ -967,7 +956,8 @@
 object Bundle {
   val keywords = HashSet[String]("elements", "flip", "toString",
     "flatten", "binding", "asInput", "asOutput", "unary_$tilde",
-    "unary_$bang", "unary_$minus", "cloneType", "toUInt", "toBits",
+    "unary_$bang", "unary_$minus", "cloneType", 
+    "toUInt", "toBits",
     "toBool", "toSInt", "asDirectionless")
   def apply[T <: Bundle](b: => T)(implicit p: Parameters): T = {
     Driver.parStack.push(p.push)
@@ -982,7 +972,15 @@
   private def params = if(Driver.parStack.isEmpty) Parameters.empty else Driver.parStack.top
 }
 
-class Bundle(dirArg: Direction = NO_DIR) extends Aggregate(dirArg) {
+trait BundleFinalizer extends DelayedInit {
+  def collectElts = { }
+  def delayedInit(body: => Unit) = {
+    body // evaluates the initialization code of C
+    collectElts
+  }
+}
+
+class Bundle(dirArg: Direction = NO_DIR) extends Aggregate(dirArg) with BundleFinalizer {
   def toPorts: Array[Port] = 
     elements.map(_._2.toPort).toArray
   def toType: BundleType = 
@@ -993,42 +991,34 @@
     sortedElts.map(_.flatten).reduce(_ ++ _)
   }
 
-<<<<<<< HEAD
-  val elts = ArrayBuffer[Data]()
-  override def init(dummy:Int = 0) = {
-    collectElts
-    for (e <- elts) e.init()
-  }
-  def collectElts: Unit = {
-    elts.clear()
+  override def init(dummy:Int = 0) = 
+    for ((s, e) <- elements) e.init()
+  lazy val elements: LinkedHashMap[String, Data] = {
+    val elts = LinkedHashMap[String, Data]()
+    // println("BEGIN BUNDLE NAMING " + cid)
     for (m <- getClass.getMethods) {
-=======
-  lazy val elements: LinkedHashMap[String, Data] = {
-    def isInterface(cls: Class[_], supcls: Class[_]): Boolean = {
-      if (cls == supcls) true
-      else if (cls == null || cls == Class.forName("java.lang.Object")) false
-      else isInterface(cls.getSuperclass, supcls)
-    }
-
-    val elts = LinkedHashMap[String, Data]()
-    for (m <- getClass.getDeclaredMethods) {
->>>>>>> 40679ea4
       val name = m.getName
+      // println("NAME = " + name)
+      val rtype = m.getReturnType
+      val isInterface = classOf[Data].isAssignableFrom(rtype)
       if (m.getParameterTypes.isEmpty &&
           !isStatic(m.getModifiers) &&
-          isInterface(m.getReturnType, Class.forName("Chisel.Data")) &&
+          isInterface &&
           !(Bundle.keywords contains name)) {
         val obj = m.invoke(this)
         obj match {
           case data: Data =>
+            // println("  NAMING " + name + " -> " + cid)
             setFieldForId(cid, data.cid, name)
             elts(name) = data
           case _ => ()
         }
       }
     }
+    // println("DONE BUNDLE NAMING " + cid)
     elts
   }
+  override def collectElts = elements
 
   override def cloneType : this.type = {
     try {
@@ -1038,9 +1028,11 @@
     } catch {
       case npe: java.lang.reflect.InvocationTargetException if npe.getCause.isInstanceOf[java.lang.NullPointerException] =>
       //   throwException("Parameterized Bundle " + this.getClass + " needs cloneType method. You are probably using an anonymous Bundle object that captures external state and hence is un-cloneTypeable", npe)
-        error("BAD")
+        val s = "CLONE INVOKATION EXCEPTION " + this.getClass
+        error(s)
       case e: java.lang.Exception =>
-        error("BAD")
+        val s = "CLONE EXCEPTION " + this.getClass
+        error(s)
       //   throwException("Parameterized Bundle " + this.getClass + " needs cloneType  method", e)
     }
   }
