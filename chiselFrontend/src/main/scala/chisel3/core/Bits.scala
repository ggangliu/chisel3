// See LICENSE for license details.

package chisel3.core

import scala.language.experimental.macros

import chisel3.internal._
import chisel3.internal.Builder.pushOp
import chisel3.internal.firrtl._
import chisel3.internal.sourceinfo.{SourceInfo, DeprecatedSourceInfo, SourceInfoTransform, SourceInfoWhiteboxTransform,
  UIntTransform, MuxTransform}
import chisel3.internal.firrtl.PrimOp._

/** Element is a leaf data type: it cannot contain other Data objects. Example
  * uses are for representing primitive data types, like integers and bits.
  */
<<<<<<< HEAD
abstract class Element(private[core] val width: Width) extends Data {
  /**
   * Elements can actually be bound to the hardware graph and thus must store
   * that binding information.
   */
  private[this] var _binding: Binding = UnboundBinding(None)
  // Define setter/getter pairing
  // Can only bind something that has not yet been bound.
  private[core] def binding_=(target: Binding): Unit = _binding match {
    case UnboundBinding(_) => {
      _binding = target
      _binding
    }
    case _ => throw Binding.AlreadyBoundException(_binding.toString)
      // Other checks should have caught this.
  }
  private[core] def binding = _binding

  /** Return the binding for some bits. */
  def dir: Direction = binding.direction.getOrElse(Direction.Unspecified)

  private[chisel3] final def allElements: Seq[Element] = Seq(this)
  def widthKnown: Boolean = width.known
  def name: String = getRef.name
}
=======
abstract class Element(dirArg: Direction, private[core] val width: Width) extends Data(dirArg)
>>>>>>> ddb72787

/** A data type for values represented by a single bitvector. Provides basic
  * bitwise operations.
  */
sealed abstract class Bits(width: Width, override val litArg: Option[LitArg])
    extends Element(width) {
  // TODO: perhaps make this concrete?
  // Arguments for: self-checking code (can't do arithmetic on bits)
  // Arguments against: generates down to a FIRRTL UInt anyways

  private[chisel3] def fromInt(x: BigInt, w: Int): this.type

  private[chisel3] def flatten: IndexedSeq[Bits] = IndexedSeq(this)

  def cloneType: this.type = cloneTypeWidth(width)

  final def tail(n: Int): UInt = macro SourceInfoTransform.nArg
  final def head(n: Int): UInt = macro SourceInfoTransform.nArg

  def do_tail(n: Int)(implicit sourceInfo: SourceInfo): UInt = {
    val w = width match {
      case KnownWidth(x) =>
        require(x >= n, s"Can't tail($n) for width $x < $n")
        Width(x - n)
      case UnknownWidth() => Width()
    }
    binop(sourceInfo, UInt(width = w), TailOp, n)
  }


  def do_head(n: Int)(implicit sourceInfo: SourceInfo): UInt = {
    width match {
      case KnownWidth(x) => require(x >= n, s"Can't head($n) for width $x < $n")
      case UnknownWidth() =>
    }
    binop(sourceInfo, UInt(Width(n)), HeadOp, n)
  }

  /** Returns the specified bit on this wire as a [[Bool]], statically
    * addressed.
    */
  final def apply(x: BigInt): Bool = macro SourceInfoTransform.xArg

  final def do_apply(x: BigInt)(implicit sourceInfo: SourceInfo): Bool = {
    if (x < 0) {
      Builder.error(s"Negative bit indices are illegal (got $x)")
    }
    if (isLit()) {
      Bool(((litValue() >> x.toInt) & 1) == 1)
    } else {
      Binding.checkSynthesizable(this, s"'this' ($this)")
      pushOp(DefPrim(sourceInfo, Bool(), BitsExtractOp, this.ref, ILit(x), ILit(x)))
    }
  }

  /** Returns the specified bit on this wire as a [[Bool]], statically
    * addressed.
    *
    * @note convenience method allowing direct use of Ints without implicits
    */
  final def apply(x: Int): Bool = macro SourceInfoTransform.xArg

  final def do_apply(x: Int)(implicit sourceInfo: SourceInfo): Bool = apply(BigInt(x))

  /** Returns the specified bit on this wire as a [[Bool]], dynamically
    * addressed.
    */
  final def apply(x: UInt): Bool = macro SourceInfoTransform.xArg

  final def do_apply(x: UInt)(implicit sourceInfo: SourceInfo): Bool = {
    (this >> x)(0)
  }

  /** Returns a subset of bits on this wire from `hi` to `lo` (inclusive),
    * statically addressed.
    *
    * @example
    * {{{
    * myBits = 0x5 = 0b101
    * myBits(1,0) => 0b01  // extracts the two least significant bits
    * }}}
    */
  final def apply(x: Int, y: Int): UInt = macro SourceInfoTransform.xyArg

  final def do_apply(x: Int, y: Int)(implicit sourceInfo: SourceInfo): UInt = {
    if (x < y || y < 0) {
      Builder.error(s"Invalid bit range ($x,$y)")
    }
    val w = x - y + 1
    if (isLit()) {
      UInt((litValue >> y) & ((BigInt(1) << w) - 1), w)
    } else {
      Binding.checkSynthesizable(this, s"'this' ($this)")
      pushOp(DefPrim(sourceInfo, UInt(Width(w)), BitsExtractOp, this.ref, ILit(x), ILit(y)))
    }
  }

  // REVIEW TODO: again, is this necessary? Or just have this and use implicits?
  final def apply(x: BigInt, y: BigInt): UInt = macro SourceInfoTransform.xyArg

  final def do_apply(x: BigInt, y: BigInt)(implicit sourceInfo: SourceInfo): UInt =
    apply(x.toInt, y.toInt)

  private[core] def unop[T <: Data](sourceInfo: SourceInfo, dest: T, op: PrimOp): T = {
    Binding.checkSynthesizable(this, s"'this' ($this)")
    pushOp(DefPrim(sourceInfo, dest, op, this.ref))
  }
  private[core] def binop[T <: Data](sourceInfo: SourceInfo, dest: T, op: PrimOp, other: BigInt): T = {
    Binding.checkSynthesizable(this, s"'this' ($this)")
    pushOp(DefPrim(sourceInfo, dest, op, this.ref, ILit(other)))
  }
  private[core] def binop[T <: Data](sourceInfo: SourceInfo, dest: T, op: PrimOp, other: Bits): T = {
    Binding.checkSynthesizable(this, s"'this' ($this)")
    Binding.checkSynthesizable(other, s"'other' ($other)")
    pushOp(DefPrim(sourceInfo, dest, op, this.ref, other.ref))
  }
  private[core] def compop(sourceInfo: SourceInfo, op: PrimOp, other: Bits): Bool = {
    Binding.checkSynthesizable(this, s"'this' ($this)")
    Binding.checkSynthesizable(other, s"'other' ($other)")
    pushOp(DefPrim(sourceInfo, Bool(), op, this.ref, other.ref))
  }
  private[core] def redop(sourceInfo: SourceInfo, op: PrimOp): Bool = {
    Binding.checkSynthesizable(this, s"'this' ($this)")
    pushOp(DefPrim(sourceInfo, Bool(), op, this.ref))
  }

  /** Returns this wire zero padded up to the specified width.
    *
    * @note for SInts only, this does sign extension
    */
  final def pad(that: Int): this.type = macro SourceInfoTransform.thatArg

  def do_pad(that: Int)(implicit sourceInfo: SourceInfo): this.type =
    binop(sourceInfo, cloneTypeWidth(this.width max Width(that)), PadOp, that)

  /** Returns this wire bitwise-inverted. */
  final def unary_~ (): Bits = macro SourceInfoWhiteboxTransform.noArg

  def do_unary_~ (implicit sourceInfo: SourceInfo): Bits


  /** Shift left operation */
  // REVIEW TODO: redundant
  // REVIEW TODO: should these return this.type or Bits?
  final def << (that: BigInt): Bits = macro SourceInfoWhiteboxTransform.thatArg

  def do_<< (that: BigInt)(implicit sourceInfo: SourceInfo): Bits

  /** Returns this wire statically left shifted by the specified amount,
    * inserting zeros into the least significant bits.
    *
    * The width of the output is `other` larger than the input.
    */
  final def << (that: Int): Bits = macro SourceInfoWhiteboxTransform.thatArg

  def do_<< (that: Int)(implicit sourceInfo: SourceInfo): Bits

  /** Returns this wire dynamically left shifted by the specified amount,
    * inserting zeros into the least significant bits.
    *
    * The width of the output is `pow(2, width(other))` larger than the input.
    */
  final def << (that: UInt): Bits = macro SourceInfoWhiteboxTransform.thatArg

  def do_<< (that: UInt)(implicit sourceInfo: SourceInfo): Bits

  /** Shift right operation */
  // REVIEW TODO: redundant
  final def >> (that: BigInt): Bits = macro SourceInfoWhiteboxTransform.thatArg

  def do_>> (that: BigInt)(implicit sourceInfo: SourceInfo): Bits

  /** Returns this wire statically right shifted by the specified amount,
    * inserting zeros into the most significant bits.
    *
    * The width of the output is the same as the input.
    */
  final def >> (that: Int): Bits = macro SourceInfoWhiteboxTransform.thatArg

  def do_>> (that: Int)(implicit sourceInfo: SourceInfo): Bits

  /** Returns this wire dynamically right shifted by the specified amount,
    * inserting zeros into the most significant bits.
    *
    * The width of the output is the same as the input.
    */
  final def >> (that: UInt): Bits = macro SourceInfoWhiteboxTransform.thatArg

  def do_>> (that: UInt)(implicit sourceInfo: SourceInfo): Bits

  /** Returns the contents of this wire as a [[Vec]] of [[Bool]]s.
    */
  final def toBools(): Seq[Bool] = macro SourceInfoTransform.noArg

  def toBools(implicit sourceInfo: SourceInfo): Seq[Bool] =
    Seq.tabulate(this.getWidth)(i => this(i))

  /** Reinterpret cast to a SInt.
    *
    * @note value not guaranteed to be preserved: for example, an UInt of width
    * 3 and value 7 (0b111) would become a SInt with value -1
    */
  final def asSInt(): SInt = macro SourceInfoTransform.noArg

  def do_asSInt(implicit sourceInfo: SourceInfo): SInt

  /** Reinterpret cast to Bits. */
  final def asBits(): Bits = macro SourceInfoTransform.noArg

  def do_asBits(implicit sourceInfo: SourceInfo): Bits = asUInt()

  @deprecated("Use asSInt, which makes the reinterpret cast more explicit", "chisel3")
  final def toSInt(): SInt = do_asSInt(DeprecatedSourceInfo)
  @deprecated("Use asUInt, which makes the reinterpret cast more explicit", "chisel3")
  final def toUInt(): UInt = do_asUInt(DeprecatedSourceInfo)

  final def toBool(): Bool = macro SourceInfoTransform.noArg

  def do_toBool(implicit sourceInfo: SourceInfo): Bool = {
    width match {
      case KnownWidth(1) => this(0)
      case _ => throwException(s"can't covert UInt<$width> to Bool")
    }
  }

  /** Returns this wire concatenated with `other`, where this wire forms the
    * most significant part and `other` forms the least significant part.
    *
    * The width of the output is sum of the inputs.
    */
  final def ## (that: Bits): UInt = macro SourceInfoTransform.thatArg

  def do_## (that: Bits)(implicit sourceInfo: SourceInfo): UInt = {
    val w = this.width + that.width
    pushOp(DefPrim(sourceInfo, UInt(w), ConcatOp, this.ref, that.ref))
  }

  @deprecated("Use asBits, which makes the reinterpret cast more explicit and actually returns Bits", "chisel3")
  override def toBits: UInt = do_asUInt(DeprecatedSourceInfo)

  override def do_fromBits(that: Bits)(implicit sourceInfo: SourceInfo): this.type = {
    val res = Wire(this, null).asInstanceOf[this.type]
    res := that
    res
  }
}

/** Provides a set of operations to create UInt types and literals.
  * Identical in functionality to the UInt companion object.
  */
object Bits extends UIntFactory

// REVIEW TODO: Further discussion needed on what Num actually is.
/** Abstract trait defining operations available on numeric-like wire data
  * types.
  */
abstract trait Num[T <: Data] {
  // def << (b: T): T
  // def >> (b: T): T
  //def unary_-(): T

  // REVIEW TODO: double check ops conventions against FIRRTL

  /** Outputs the sum of `this` and `b`. The resulting width is the max of the
    * operands plus 1 (should not overflow).
    */
  final def + (that: T): T = macro SourceInfoTransform.thatArg

  def do_+ (that: T)(implicit sourceInfo: SourceInfo): T

  /** Outputs the product of `this` and `b`. The resulting width is the sum of
    * the operands.
    *
    * @note can generate a single-cycle multiplier, which can result in
    * significant cycle time and area costs
    */
  final def * (that: T): T = macro SourceInfoTransform.thatArg

  def do_* (that: T)(implicit sourceInfo: SourceInfo): T

  /** Outputs the quotient of `this` and `b`.
    *
    * TODO: full rules
    */
  final def / (that: T): T = macro SourceInfoTransform.thatArg

  def do_/ (that: T)(implicit sourceInfo: SourceInfo): T

  final def % (that: T): T = macro SourceInfoTransform.thatArg

  def do_% (that: T)(implicit sourceInfo: SourceInfo): T

  /** Outputs the difference of `this` and `b`. The resulting width is the max
   *  of the operands plus 1 (should not overflow).
    */
  final def - (that: T): T = macro SourceInfoTransform.thatArg

  def do_- (that: T)(implicit sourceInfo: SourceInfo): T

  /** Outputs true if `this` < `b`.
    */
  final def < (that: T): Bool = macro SourceInfoTransform.thatArg

  def do_< (that: T)(implicit sourceInfo: SourceInfo): Bool

  /** Outputs true if `this` <= `b`.
    */
  final def <= (that: T): Bool = macro SourceInfoTransform.thatArg

  def do_<= (that: T)(implicit sourceInfo: SourceInfo): Bool

  /** Outputs true if `this` > `b`.
    */
  final def > (that: T): Bool = macro SourceInfoTransform.thatArg

  def do_> (that: T)(implicit sourceInfo: SourceInfo): Bool

  /** Outputs true if `this` >= `b`.
    */
  final def >= (that: T): Bool = macro SourceInfoTransform.thatArg

  def do_>= (that: T)(implicit sourceInfo: SourceInfo): Bool

  /** Outputs the minimum of `this` and `b`. The resulting width is the max of
    * the operands.
    */
  final def min(that: T): T = macro SourceInfoTransform.thatArg

  def do_min(that: T)(implicit sourceInfo: SourceInfo): T =
    Mux(this < that, this.asInstanceOf[T], that)

  /** Outputs the maximum of `this` and `b`. The resulting width is the max of
    * the operands.
    */
  final def max(that: T): T = macro SourceInfoTransform.thatArg

  def do_max(that: T)(implicit sourceInfo: SourceInfo): T =
    Mux(this < that, that, this.asInstanceOf[T])
}

/** A data type for unsigned integers, represented as a binary bitvector.
  * Defines arithmetic operations between other integer types.
  */
sealed class UInt private[core] (width: Width, lit: Option[ULit] = None)
    extends Bits(width, lit) with Num[UInt] {

  private[chisel3] override def cloneTypeWidth(w: Width): this.type =
    new UInt(w).asInstanceOf[this.type]
  private[chisel3] def toType = s"UInt$width"

  override private[chisel3] def fromInt(value: BigInt, width: Int): this.type =
    UInt(value, width).asInstanceOf[this.type]

  // TODO: refactor to share documentation with Num or add independent scaladoc
  final def unary_- (): UInt = macro SourceInfoTransform.noArg
  final def unary_-% (): UInt = macro SourceInfoTransform.noArg

  def do_unary_- (implicit sourceInfo: SourceInfo) : UInt = UInt(0) - this
  def do_unary_-% (implicit sourceInfo: SourceInfo): UInt = UInt(0) -% this

  override def do_+ (that: UInt)(implicit sourceInfo: SourceInfo): UInt = this +% that
  override def do_- (that: UInt)(implicit sourceInfo: SourceInfo): UInt = this -% that
  override def do_/ (that: UInt)(implicit sourceInfo: SourceInfo): UInt =
    binop(sourceInfo, UInt(this.width), DivideOp, that)
  override def do_% (that: UInt)(implicit sourceInfo: SourceInfo): UInt =
    binop(sourceInfo, UInt(this.width), RemOp, that)
  override def do_* (that: UInt)(implicit sourceInfo: SourceInfo): UInt =
    binop(sourceInfo, UInt(this.width + that.width), TimesOp, that)

  final def * (that: SInt): SInt = macro SourceInfoTransform.thatArg
  def do_* (that: SInt)(implicit sourceInfo: SourceInfo): SInt = that * this

  final def +& (that: UInt): UInt = macro SourceInfoTransform.thatArg
  final def +% (that: UInt): UInt = macro SourceInfoTransform.thatArg
  final def -& (that: UInt): UInt = macro SourceInfoTransform.thatArg
  final def -% (that: UInt): UInt = macro SourceInfoTransform.thatArg

  def do_+& (that: UInt)(implicit sourceInfo: SourceInfo): UInt =
    binop(sourceInfo, UInt((this.width max that.width) + 1), AddOp, that)
  def do_+% (that: UInt)(implicit sourceInfo: SourceInfo): UInt =
    (this +& that).tail(1)
  def do_-& (that: UInt)(implicit sourceInfo: SourceInfo): UInt =
    binop(sourceInfo, UInt((this.width max that.width) + 1), SubOp, that)
  def do_-% (that: UInt)(implicit sourceInfo: SourceInfo): UInt =
    (this -& that).tail(1)

  final def & (that: UInt): UInt = macro SourceInfoTransform.thatArg
  final def | (that: UInt): UInt = macro SourceInfoTransform.thatArg
  final def ^ (that: UInt): UInt = macro SourceInfoTransform.thatArg

  def do_& (that: UInt)(implicit sourceInfo: SourceInfo): UInt =
    binop(sourceInfo, UInt(this.width max that.width), BitAndOp, that)
  def do_| (that: UInt)(implicit sourceInfo: SourceInfo): UInt =
    binop(sourceInfo, UInt(this.width max that.width), BitOrOp, that)
  def do_^ (that: UInt)(implicit sourceInfo: SourceInfo): UInt =
    binop(sourceInfo, UInt(this.width max that.width), BitXorOp, that)

  /** Returns this wire bitwise-inverted. */
  def do_unary_~ (implicit sourceInfo: SourceInfo): UInt =
    unop(sourceInfo, UInt(width = width), BitNotOp)

  // REVIEW TODO: Can this be defined on Bits?
  final def orR(): Bool = macro SourceInfoTransform.noArg
  final def andR(): Bool = macro SourceInfoTransform.noArg
  final def xorR(): Bool = macro SourceInfoTransform.noArg

  def do_orR(implicit sourceInfo: SourceInfo): Bool = this != UInt(0)
  def do_andR(implicit sourceInfo: SourceInfo): Bool = ~this === UInt(0)
  def do_xorR(implicit sourceInfo: SourceInfo): Bool = redop(sourceInfo, XorReduceOp)

  override def do_< (that: UInt)(implicit sourceInfo: SourceInfo): Bool = compop(sourceInfo, LessOp, that)
  override def do_> (that: UInt)(implicit sourceInfo: SourceInfo): Bool = compop(sourceInfo, GreaterOp, that)
  override def do_<= (that: UInt)(implicit sourceInfo: SourceInfo): Bool = compop(sourceInfo, LessEqOp, that)
  override def do_>= (that: UInt)(implicit sourceInfo: SourceInfo): Bool = compop(sourceInfo, GreaterEqOp, that)

  final def != (that: UInt): Bool = macro SourceInfoTransform.thatArg
  final def =/= (that: UInt): Bool = macro SourceInfoTransform.thatArg
  final def === (that: UInt): Bool = macro SourceInfoTransform.thatArg

  def do_!= (that: UInt)(implicit sourceInfo: SourceInfo): Bool = compop(sourceInfo, NotEqualOp, that)
  def do_=/= (that: UInt)(implicit sourceInfo: SourceInfo): Bool = compop(sourceInfo, NotEqualOp, that)
  def do_=== (that: UInt)(implicit sourceInfo: SourceInfo): Bool = compop(sourceInfo, EqualOp, that)

  final def unary_! () : Bool = macro SourceInfoTransform.noArg

  def do_unary_! (implicit sourceInfo: SourceInfo) : Bool = this === UInt(0, 1)

  override def do_<< (that: Int)(implicit sourceInfo: SourceInfo): UInt =
    binop(sourceInfo, UInt(this.width + that), ShiftLeftOp, that)
  override def do_<< (that: BigInt)(implicit sourceInfo: SourceInfo): UInt =
    this << that.toInt
  override def do_<< (that: UInt)(implicit sourceInfo: SourceInfo): UInt =
    binop(sourceInfo, UInt(this.width.dynamicShiftLeft(that.width)), DynamicShiftLeftOp, that)
  override def do_>> (that: Int)(implicit sourceInfo: SourceInfo): UInt =
    binop(sourceInfo, UInt(this.width.shiftRight(that)), ShiftRightOp, that)
  override def do_>> (that: BigInt)(implicit sourceInfo: SourceInfo): UInt =
    this >> that.toInt
  override def do_>> (that: UInt)(implicit sourceInfo: SourceInfo): UInt =
    binop(sourceInfo, UInt(this.width), DynamicShiftRightOp, that)

  final def bitSet(off: UInt, dat: Bool): UInt = macro UIntTransform.bitset

  def do_bitSet(off: UInt, dat: Bool)(implicit sourceInfo: SourceInfo): UInt = {
    val bit = UInt(1, 1) << off
    Mux(dat, this | bit, ~(~this | bit))
  }

  /** Returns this UInt as a [[SInt]] with an additional zero in the MSB.
    */
  // TODO: this eventually will be renamed as toSInt, once the existing toSInt
  // completes its deprecation phase.
  final def zext(): SInt = macro SourceInfoTransform.noArg
  def do_zext(implicit sourceInfo: SourceInfo): SInt =
    pushOp(DefPrim(sourceInfo, SInt(width + 1), ConvertOp, ref))

  /** Returns this UInt as a [[SInt]], without changing width or bit value. The
    * SInt is not guaranteed to have the same value (for example, if the MSB is
    * high, it will be interpreted as a negative value).
    */
  override def do_asSInt(implicit sourceInfo: SourceInfo): SInt =
    pushOp(DefPrim(sourceInfo, SInt(width), AsSIntOp, ref))
  override def do_asUInt(implicit sourceInfo: SourceInfo): UInt = this
}

// This is currently a factory because both Bits and UInt inherit it.
private[core] sealed trait UIntFactory {
  /** Create a UInt type with inferred width. */
  def apply(): UInt = apply(Width())
  /** Create a UInt port with specified width. */
  def apply(width: Width): UInt = new UInt(width)
  /** Create a UInt with a specified width - compatibility with Chisel2. */
  def width(width: Int): UInt = apply(Width(width))
  /** Create a UInt port with specified width. */
  def width(width: Width): UInt = new UInt(width)
  /** Create a UInt literal with fixed width. */
  def apply(value: BigInt, width: Int): UInt = Lit(value, Width(width))
  /** Create a UInt literal with inferred width. */
  def apply(n: String): UInt = Lit(n)
   /** Create a UInt literal with fixed width. */
  def apply(n: String, width: Int): UInt = Lit(parse(n), width)
  /** Create a UInt literal with specified width. */
  def apply(value: BigInt, width: Width): UInt = Lit(value, width)
  def Lit(value: BigInt, width: Int): UInt = Lit(value, Width(width))
   /** Create a UInt literal with inferred width. */
  def Lit(value: BigInt): UInt = Lit(value, Width())
  def Lit(n: String): UInt = Lit(parse(n), parsedWidth(n))
   /** Create a UInt literal with fixed width. */
  def Lit(n: String, width: Int): UInt = Lit(parse(n), width)
   /** Create a UInt literal with specified width. */
  def Lit(value: BigInt, width: Width): UInt = {
    val lit = ULit(value, width)
    val result = new UInt(lit.width, Some(lit))
    // Bind result to being an Literal
    result.binding = LitBinding()
    result
  }

  /** Create a UInt with a specified width - compatibility with Chisel2. */
  def apply(dir: Option[Direction] = None, width: Int): UInt = apply(Width(width))
  /** Create a UInt literal with inferred width.- compatibility with Chisel2. */
  def apply(value: BigInt): UInt = apply(value, Width())
  /** Create a UInt with a specified direction and width - compatibility with Chisel2. */
  def apply(dir: Direction, width: Int): UInt = {
    val result = apply(Width(width))
    dir match {
      case Direction.Input => Input(result)
      case Direction.Output => Output(result)
      case Direction.Unspecified => result
    }
  }

  private def parse(n: String) = {
    val (base, num) = n.splitAt(1)
    val radix = base match {
      case "x" | "h" => 16
      case "d" => 10
      case "o" => 8
      case "b" => 2
      case _ => Builder.error(s"Invalid base $base"); 2
    }
    BigInt(num.filterNot(_ == '_'), radix)
  }

  private def parsedWidth(n: String) =
    if (n(0) == 'b') {
      Width(n.length-1)
    } else if (n(0) == 'h') {
      Width((n.length-1) * 4)
    } else {
      Width()
    }
}

object UInt extends UIntFactory

sealed class SInt private (width: Width, lit: Option[SLit] = None)
    extends Bits(width, lit) with Num[SInt] {

  private[chisel3] override def cloneTypeWidth(w: Width): this.type =
    new SInt(w).asInstanceOf[this.type]
  private[chisel3] def toType = s"SInt$width"

  override private[chisel3] def fromInt(value: BigInt, width: Int): this.type =
    SInt(value, width).asInstanceOf[this.type]

  final def unary_- (): SInt = macro SourceInfoTransform.noArg
  final def unary_-% (): SInt = macro SourceInfoTransform.noArg

  def unary_- (implicit sourceInfo: SourceInfo): SInt = SInt(0) - this
  def unary_-% (implicit sourceInfo: SourceInfo): SInt = SInt(0) -% this

  /** add (default - no growth) operator */
  override def do_+ (that: SInt)(implicit sourceInfo: SourceInfo): SInt =
    this +% that
  /** subtract (default - no growth) operator */
  override def do_- (that: SInt)(implicit sourceInfo: SourceInfo): SInt =
    this -% that
  override def do_* (that: SInt)(implicit sourceInfo: SourceInfo): SInt =
    binop(sourceInfo, SInt(this.width + that.width), TimesOp, that)
  override def do_/ (that: SInt)(implicit sourceInfo: SourceInfo): SInt =
    binop(sourceInfo, SInt(this.width), DivideOp, that)
  override def do_% (that: SInt)(implicit sourceInfo: SourceInfo): SInt =
    binop(sourceInfo, SInt(this.width), RemOp, that)

  final def * (that: UInt): SInt = macro SourceInfoTransform.thatArg
  def do_* (that: UInt)(implicit sourceInfo: SourceInfo): SInt =
    binop(sourceInfo, SInt(this.width + that.width), TimesOp, that)

  /** add (width +1) operator */
  final def +& (that: SInt): SInt = macro SourceInfoTransform.thatArg
  /** add (no growth) operator */
  final def +% (that: SInt): SInt = macro SourceInfoTransform.thatArg
  /** subtract (width +1) operator */
  final def -& (that: SInt): SInt = macro SourceInfoTransform.thatArg
  /** subtract (no growth) operator */
  final def -% (that: SInt): SInt = macro SourceInfoTransform.thatArg

  def do_+& (that: SInt)(implicit sourceInfo: SourceInfo): SInt =
    binop(sourceInfo, SInt((this.width max that.width) + 1), AddOp, that)
  def do_+% (that: SInt)(implicit sourceInfo: SourceInfo): SInt =
    (this +& that).tail(1).asSInt
  def do_-& (that: SInt)(implicit sourceInfo: SourceInfo): SInt =
    binop(sourceInfo, SInt((this.width max that.width) + 1), SubOp, that)
  def do_-% (that: SInt)(implicit sourceInfo: SourceInfo): SInt =
    (this -& that).tail(1).asSInt

  final def & (that: SInt): SInt = macro SourceInfoTransform.thatArg
  final def | (that: SInt): SInt = macro SourceInfoTransform.thatArg
  final def ^ (that: SInt): SInt = macro SourceInfoTransform.thatArg

  def do_& (that: SInt)(implicit sourceInfo: SourceInfo): SInt =
    binop(sourceInfo, UInt(this.width max that.width), BitAndOp, that).asSInt
  def do_| (that: SInt)(implicit sourceInfo: SourceInfo): SInt =
    binop(sourceInfo, UInt(this.width max that.width), BitOrOp, that).asSInt
  def do_^ (that: SInt)(implicit sourceInfo: SourceInfo): SInt =
    binop(sourceInfo, UInt(this.width max that.width), BitXorOp, that).asSInt

  /** Returns this wire bitwise-inverted. */
  def do_unary_~ (implicit sourceInfo: SourceInfo): SInt =
    unop(sourceInfo, UInt(width = width), BitNotOp).asSInt

  override def do_< (that: SInt)(implicit sourceInfo: SourceInfo): Bool = compop(sourceInfo, LessOp, that)
  override def do_> (that: SInt)(implicit sourceInfo: SourceInfo): Bool = compop(sourceInfo, GreaterOp, that)
  override def do_<= (that: SInt)(implicit sourceInfo: SourceInfo): Bool = compop(sourceInfo, LessEqOp, that)
  override def do_>= (that: SInt)(implicit sourceInfo: SourceInfo): Bool = compop(sourceInfo, GreaterEqOp, that)

  final def != (that: SInt): Bool = macro SourceInfoTransform.thatArg
  final def =/= (that: SInt): Bool = macro SourceInfoTransform.thatArg
  final def === (that: SInt): Bool = macro SourceInfoTransform.thatArg

  def do_!= (that: SInt)(implicit sourceInfo: SourceInfo): Bool = compop(sourceInfo, NotEqualOp, that)
  def do_=/= (that: SInt)(implicit sourceInfo: SourceInfo): Bool = compop(sourceInfo, NotEqualOp, that)
  def do_=== (that: SInt)(implicit sourceInfo: SourceInfo): Bool = compop(sourceInfo, EqualOp, that)

  final def abs(): UInt = macro SourceInfoTransform.noArg

  def do_abs(implicit sourceInfo: SourceInfo): UInt = Mux(this < SInt(0), (-this).asUInt, this.asUInt)

  override def do_<< (that: Int)(implicit sourceInfo: SourceInfo): SInt =
    binop(sourceInfo, SInt(this.width + that), ShiftLeftOp, that)
  override def do_<< (that: BigInt)(implicit sourceInfo: SourceInfo): SInt =
    this << that.toInt
  override def do_<< (that: UInt)(implicit sourceInfo: SourceInfo): SInt =
    binop(sourceInfo, SInt(this.width.dynamicShiftLeft(that.width)), DynamicShiftLeftOp, that)
  override def do_>> (that: Int)(implicit sourceInfo: SourceInfo): SInt =
    binop(sourceInfo, SInt(this.width.shiftRight(that)), ShiftRightOp, that)
  override def do_>> (that: BigInt)(implicit sourceInfo: SourceInfo): SInt =
    this >> that.toInt
  override def do_>> (that: UInt)(implicit sourceInfo: SourceInfo): SInt =
    binop(sourceInfo, SInt(this.width), DynamicShiftRightOp, that)

  override def do_asUInt(implicit sourceInfo: SourceInfo): UInt = pushOp(DefPrim(sourceInfo, UInt(this.width), AsUIntOp, ref))
  override def do_asSInt(implicit sourceInfo: SourceInfo): SInt = this
}

object SInt {
  /** Create an SInt type with inferred width. */
  def apply(): SInt = apply(Width())
  /** Create a SInt type or port with fixed width. */
  def apply(width: Width): SInt = new SInt(width)
  /** Create a SInt type or port with fixed width. */
  def width(width: Int): SInt = apply(Width(width))
  /** Create an SInt type with specified width. */
  def width(width: Width): SInt = new SInt(width)

  /** Create an SInt literal with inferred width. */
  def apply(value: BigInt): SInt = Lit(value)
  /** Create an SInt literal with fixed width. */
  def apply(value: BigInt, width: Int): SInt = Lit(value, width)

  /** Create an SInt literal with specified width. */
  def apply(value: BigInt, width: Width): SInt = Lit(value, width)

  def Lit(value: BigInt): SInt = Lit(value, Width())
  def Lit(value: BigInt, width: Int): SInt = Lit(value, Width(width))
   /** Create an SInt literal with specified width. */
  def Lit(value: BigInt, width: Width): SInt = {

    val lit = SLit(value, width)
    val result = new SInt(lit.width, Some(lit))
    // Bind result to being an Literal
    result.binding = LitBinding()
    result
  }
  /** Create a SInt with a specified width - compatibility with Chisel2. */
  def apply(dir: Option[Direction] = None, width: Int): SInt = apply(Width(width))
  /** Create a SInt with a specified direction and width - compatibility with Chisel2. */
  def apply(dir: Direction, width: Int): SInt = {
    val result = apply(Width(width))
    dir match {
      case Direction.Input => Input(result)
      case Direction.Output => Output(result)
      case Direction.Unspecified => result
    }
  }
}

// REVIEW TODO: Why does this extend UInt and not Bits? Does defining airth
// operations on a Bool make sense?
/** A data type for booleans, defined as a single bit indicating true or false.
  */
sealed class Bool(lit: Option[ULit] = None) extends UInt(Width(1), lit) {
  private[chisel3] override def cloneTypeWidth(w: Width): this.type = {
    require(!w.known || w.get == 1)
    new Bool().asInstanceOf[this.type]
  }

  override private[chisel3] def fromInt(value: BigInt, width: Int): this.type = {
    require((value == 0 || value == 1) && width == 1)
    Bool(value == 1).asInstanceOf[this.type]
  }

  // REVIEW TODO: Why does this need to exist and have different conventions
  // than Bits?
  final def & (that: Bool): Bool = macro SourceInfoTransform.thatArg
  final def | (that: Bool): Bool = macro SourceInfoTransform.thatArg
  final def ^ (that: Bool): Bool = macro SourceInfoTransform.thatArg

  def do_& (that: Bool)(implicit sourceInfo: SourceInfo): Bool =
    binop(sourceInfo, Bool(), BitAndOp, that)
  def do_| (that: Bool)(implicit sourceInfo: SourceInfo): Bool =
    binop(sourceInfo, Bool(), BitOrOp, that)
  def do_^ (that: Bool)(implicit sourceInfo: SourceInfo): Bool =
    binop(sourceInfo, Bool(), BitXorOp, that)

  /** Returns this wire bitwise-inverted. */
  override def do_unary_~ (implicit sourceInfo: SourceInfo): Bool =
    unop(sourceInfo, Bool(), BitNotOp)

  /** Outputs the logical OR of two Bools.
   */
  def || (that: Bool): Bool = macro SourceInfoTransform.thatArg

  def do_|| (that: Bool)(implicit sourceInfo: SourceInfo): Bool = this | that

  /** Outputs the logical AND of two Bools.
   */
  def && (that: Bool): Bool = macro SourceInfoTransform.thatArg

  def do_&& (that: Bool)(implicit sourceInfo: SourceInfo): Bool = this & that
}

object Bool {
  /** Creates an empty Bool.
   */
  def apply(): Bool = new Bool()

  /** Creates Bool literal.
   */
  def apply(x: Boolean): Bool = Lit(x)
  def Lit(x: Boolean): Bool = {
    val result = new Bool(Some(ULit(if (x) 1 else 0, Width(1))))
    // Bind result to being an Literal
    result.binding = LitBinding()
    result
  }
  /** Create a UInt with a specified direction and width - compatibility with Chisel2. */
  def apply(dir: Direction): Bool = {
    val result = apply()
    dir match {
      case Direction.Input => Input(result)
      case Direction.Output => Output(result)
      case Direction.Unspecified => result
    }
  }
}

object Mux {
  /** Creates a mux, whose output is one of the inputs depending on the
    * value of the condition.
    *
    * @param cond condition determining the input to choose
    * @param con the value chosen when `cond` is true
    * @param alt the value chosen when `cond` is false
    * @example
    * {{{
    * val muxOut = Mux(data_in === UInt(3), UInt(3, 4), UInt(0, 4))
    * }}}
    */
  def apply[T <: Data](cond: Bool, con: T, alt: T): T = macro MuxTransform.apply[T]

  def do_apply[T <: Data](cond: Bool, con: T, alt: T)(implicit sourceInfo: SourceInfo): T =
    (con, alt) match {
    // Handle Mux(cond, UInt, Bool) carefully so that the concrete type is UInt
    case (c: Bool, a: Bool) => doMux(cond, c, a).asInstanceOf[T]
    case (c: UInt, a: Bool) => doMux(cond, c, a << 0).asInstanceOf[T]
    case (c: Bool, a: UInt) => doMux(cond, c << 0, a).asInstanceOf[T]
    case (c: Bits, a: Bits) => doMux(cond, c, a).asInstanceOf[T]
    case _ => doAggregateMux(cond, con, alt)
  }

  private def doMux[T <: Data](cond: Bool, con: T, alt: T)(implicit sourceInfo: SourceInfo): T = {
    require(con.getClass == alt.getClass, s"can't Mux between ${con.getClass} and ${alt.getClass}")
    Binding.checkSynthesizable(cond, s"'cond' ($cond)")
    Binding.checkSynthesizable(con, s"'con' ($con)")
    Binding.checkSynthesizable(alt, s"'alt' ($alt)")
    val d = alt.cloneTypeWidth(con.width max alt.width)
    pushOp(DefPrim(sourceInfo, d, MultiplexOp, cond.ref, con.ref, alt.ref))
  }

  private def doAggregateMux[T <: Data](cond: Bool, con: T, alt: T)(implicit sourceInfo: SourceInfo): T = {
    require(con.getClass == alt.getClass, s"can't Mux between ${con.getClass} and ${alt.getClass}")
    for ((c, a) <- con.flatten zip alt.flatten)
      require(c.width == a.width, "can't Mux between aggregates of different width")
    doMux(cond, con, alt)
  }
}
<|MERGE_RESOLUTION|>--- conflicted
+++ resolved
@@ -14,7 +14,6 @@
 /** Element is a leaf data type: it cannot contain other Data objects. Example
   * uses are for representing primitive data types, like integers and bits.
   */
-<<<<<<< HEAD
 abstract class Element(private[core] val width: Width) extends Data {
   /**
    * Elements can actually be bound to the hardware graph and thus must store
@@ -40,9 +39,6 @@
   def widthKnown: Boolean = width.known
   def name: String = getRef.name
 }
-=======
-abstract class Element(dirArg: Direction, private[core] val width: Width) extends Data(dirArg)
->>>>>>> ddb72787
 
 /** A data type for values represented by a single bitvector. Provides basic
   * bitwise operations.
@@ -389,7 +385,7 @@
 sealed class UInt private[core] (width: Width, lit: Option[ULit] = None)
     extends Bits(width, lit) with Num[UInt] {
 
-  private[chisel3] override def cloneTypeWidth(w: Width): this.type =
+  private[core] override def cloneTypeWidth(w: Width): this.type =
     new UInt(w).asInstanceOf[this.type]
   private[chisel3] def toType = s"UInt$width"
 
@@ -581,7 +577,7 @@
 sealed class SInt private (width: Width, lit: Option[SLit] = None)
     extends Bits(width, lit) with Num[SInt] {
 
-  private[chisel3] override def cloneTypeWidth(w: Width): this.type =
+  private[core] override def cloneTypeWidth(w: Width): this.type =
     new SInt(w).asInstanceOf[this.type]
   private[chisel3] def toType = s"SInt$width"
 
@@ -725,7 +721,7 @@
 /** A data type for booleans, defined as a single bit indicating true or false.
   */
 sealed class Bool(lit: Option[ULit] = None) extends UInt(Width(1), lit) {
-  private[chisel3] override def cloneTypeWidth(w: Width): this.type = {
+  private[core] override def cloneTypeWidth(w: Width): this.type = {
     require(!w.known || w.get == 1)
     new Bool().asInstanceOf[this.type]
   }
