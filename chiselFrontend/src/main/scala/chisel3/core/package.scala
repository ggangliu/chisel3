// See LICENSE for license details.

package chisel3

package object core {

  /**
  * These definitions exist to deal with those clients that relied on chisel3.core
  * They will be deprecated in the future.
  */
  @deprecated("Use the version in chisel3._", "3.2")
  val CompileOptions = chisel3.CompileOptions

  @deprecated("Use the version in chisel3._", "3.2")
  val Input   = chisel3.Input
  @deprecated("Use the version in chisel3._", "3.2")
  val Output  = chisel3.Output
  @deprecated("Use the version in chisel3._", "3.2")
  val Flipped = chisel3.Flipped
  @deprecated("Use the version in chisel3._", "3.2")
  val chiselTypeOf = chisel3.chiselTypeOf

  @deprecated("Use the version in chisel3._", "3.2")
  type Data = chisel3.Data

  @deprecated("Use the version in chisel3._", "3.2")
  val WireDefault = chisel3.WireDefault

  @deprecated("Use the version in chisel3._", "3.2")
  val Clock = chisel3.Clock
  @deprecated("Use the version in chisel3._", "3.2")
  type Clock = chisel3.Clock

  @deprecated("Use the version in chisel3._", "3.2")
  type Reset = chisel3.Reset

  @deprecated("Use the version in chisel3._", "3.2")
  type Aggregate = chisel3.Aggregate

  @deprecated("Use the version in chisel3._", "3.2")
  val Vec = chisel3.Vec
  @deprecated("Use the version in chisel3._", "3.2")
  val VecInit = chisel3.VecInit
  @deprecated("Use the version in chisel3._", "3.2")
  type Vec[T <: Data] = chisel3.Vec[T]
  @deprecated("Use the version in chisel3._", "3.2")
  type VecLike[T <: Data] = chisel3.VecLike[T]
  @deprecated("Use the version in chisel3._", "3.2")
  type Bundle = chisel3.Bundle
  @deprecated("Use the version in chisel3._", "3.2")
  type IgnoreSeqInBundle = chisel3.IgnoreSeqInBundle
  @deprecated("Use the version in chisel3._", "3.2")
  type Record = chisel3.Record

  @deprecated("Use the version in chisel3._", "3.2")
  val assert = chisel3.assert

  @deprecated("Use the version in chisel3._", "3.2")
  type Element = chisel3.Element
  @deprecated("Use the version in chisel3._", "3.2")
  type Bits = chisel3.Bits

  // These provide temporary compatibility for those who foolishly imported from chisel3.core
  @deprecated("Avoid importing from chisel3.core, these are not public APIs and may change at any time. " +
    " Use chisel3.experimental.RawModule instead.", "since the beginning of time")
  type RawModule = chisel3.experimental.RawModule
  @deprecated("Avoid importing from chisel3.core, these are not public APIs and may change at any time. " +
    "Use chisel3.experimental.MultiIOModule instead.", "since the beginning of time")
  type MultiIOModule = chisel3.experimental.MultiIOModule

  @deprecated("Use the version in chisel3._", "3.2")
  val Bits = chisel3.Bits
  @deprecated("Use the version in chisel3._", "3.2")
  type Num[T <: chisel3.Data] = chisel3.Num[T]
  @deprecated("Use the version in chisel3._", "3.2")
  type UInt = chisel3.UInt
  @deprecated("Use the version in chisel3._", "3.2")
  val UInt = chisel3.UInt
  @deprecated("Use the version in chisel3._", "3.2")
  type SInt = chisel3.SInt
  @deprecated("Use the version in chisel3._", "3.2")
  val SInt = chisel3.SInt
  @deprecated("Use the version in chisel3._", "3.2")
  type Bool = chisel3.Bool
  @deprecated("Use the version in chisel3._", "3.2")
  val Bool = chisel3.Bool
  @deprecated("Use the version in chisel3._", "3.2")
  val Mux = chisel3.Mux

  @deprecated("Use the version in chisel3._", "3.2")
  type BlackBox = chisel3.BlackBox

  @deprecated("Use the version in chisel3._", "3.2")
  val Mem = chisel3.Mem
  @deprecated("Use the version in chisel3._", "3.2")
  type MemBase[T <: chisel3.Data] = chisel3.MemBase[T]
  @deprecated("Use the version in chisel3._", "3.2")
  type Mem[T <: chisel3.Data] = chisel3.Mem[T]
  @deprecated("Use the version in chisel3._", "3.2")
  val SyncReadMem = chisel3.SyncReadMem
  @deprecated("Use the version in chisel3._", "3.2")
  type SyncReadMem[T <: chisel3.Data] = chisel3.SyncReadMem[T]

  @deprecated("Use the version in chisel3._", "3.2")
  val Module = chisel3.Module
  @deprecated("Use the version in chisel3._", "3.2")
  type Module = chisel3.Module
  @deprecated("Use chisel3.experimental.RawModule", "3.2")
  type UserModule = chisel3.experimental.RawModule

  @deprecated("Use the version in chisel3._", "3.2")
  val printf = chisel3.printf

  @deprecated("Use the version in chisel3._", "3.2")
  val RegNext = chisel3.RegNext
  @deprecated("Use the version in chisel3._", "3.2")
  val RegInit = chisel3.RegInit
  @deprecated("Use the version in chisel3._", "3.2")
  val Reg = chisel3.Reg

  @deprecated("Use the version in chisel3._", "3.2")
  val when = chisel3.when
  @deprecated("Use the version in chisel3._", "3.2")
  type WhenContext = chisel3.WhenContext

  @deprecated("Use the version in chisel3._", "3.2")
  type Printable = chisel3.Printable
  @deprecated("Use the version in chisel3._", "3.2")
  val Printable = chisel3.Printable
  @deprecated("Use the version in chisel3._", "3.2")
  type Printables = chisel3.Printables
  @deprecated("Use the version in chisel3._", "3.2")
  val Printables = chisel3.Printables
  @deprecated("Use the version in chisel3._", "3.2")
  type PString = chisel3.PString
  @deprecated("Use the version in chisel3._", "3.2")
  val PString = chisel3.PString
  @deprecated("Use the version in chisel3._", "3.2")
  type FirrtlFormat = chisel3.FirrtlFormat
  @deprecated("Use the version in chisel3._", "3.2")
  val FirrtlFormat = chisel3.FirrtlFormat
  @deprecated("Use the version in chisel3._", "3.2")
  type Decimal = chisel3.Decimal
  @deprecated("Use the version in chisel3._", "3.2")
  val Decimal = chisel3.Decimal
  @deprecated("Use the version in chisel3._", "3.2")
  type Hexadecimal = chisel3.Hexadecimal
  val Hexadecimal = chisel3.Hexadecimal
  @deprecated("Use the version in chisel3._", "3.2")
  type Binary = chisel3.Binary
  @deprecated("Use the version in chisel3._", "3.2")
  val Binary = chisel3.Binary
  @deprecated("Use the version in chisel3._", "3.2")
  type Character = chisel3.Character
  @deprecated("Use the version in chisel3._", "3.2")
  val Character = chisel3.Character
  @deprecated("Use the version in chisel3._", "3.2")
  type Name = chisel3.Name
  @deprecated("Use the version in chisel3._", "3.2")
  val Name = chisel3.Name
  @deprecated("Use the version in chisel3._", "3.2")
  type FullName = chisel3.FullName
  @deprecated("Use the version in chisel3._", "3.2")
  val FullName = chisel3.FullName
  @deprecated("Use the version in chisel3._", "3.2")
  val Percent = chisel3.Percent

  @deprecated("Use the version in chisel3._", "3.2")
  type Param = chisel3.Param
  @deprecated("Use the version in chisel3._", "3.2")
  type IntParam = chisel3.IntParam
  @deprecated("Use the version in chisel3._", "3.2")
  val IntParam = chisel3.IntParam
  @deprecated("Use the version in chisel3._", "3.2")
  type DoubleParam = chisel3.DoubleParam
  @deprecated("Use the version in chisel3._", "3.2")
  val DoubleParam = chisel3.DoubleParam
  @deprecated("Use the version in chisel3._", "3.2")
  type StringParam = chisel3.StringParam
  @deprecated("Use the version in chisel3._", "3.2")
  val StringParam = chisel3.StringParam
  @deprecated("Use the version in chisel3._", "3.2")
  type RawParam = chisel3.RawParam
  @deprecated("Use the version in chisel3._", "3.2")
  val RawParam = chisel3.RawParam

<<<<<<< HEAD
  @deprecated("Use the version in chisel3._", "3.2")
  type Analog = chisel3.Analog
  @deprecated("Use the version in chisel3._", "3.2")
  val Analog = chisel3.Analog
=======
  @deprecated("Use the version in chisel3.experimental._", "3.2")
  type Analog = chisel3.experimental.Analog
  @deprecated("Use the version in chisel3.experimental._", "3.2")
  val Analog = chisel3.experimental.Analog
>>>>>>> b1ecb056
  @deprecated("Use the version in chisel3._", "3.2")
  implicit class fromIntToWidth(int: Int) extends chisel3.fromIntToWidth(int)

  @deprecated("Use the version in chisel3.experimental._", "3.2")
  val attach = chisel3.experimental.attach

  @deprecated("Use the version in chisel3.experimental._", "3.2")
  type EnumType = chisel3.experimental.EnumType
  @deprecated("Use the version in chisel3.experimental._", "3.2")
  type EnumFactory = chisel3.experimental.EnumFactory
  @deprecated("Use the version in chisel3.experimental._", "3.2")
  val EnumAnnotations = chisel3.experimental.EnumAnnotations

  @deprecated("Use the version in chisel3.experimental._", "3.2")
  val withClockAndReset = chisel3.experimental.withClockAndReset
  @deprecated("Use the version in chisel3.experimental._", "3.2")
  val withClock = chisel3.experimental.withClock
  @deprecated("Use the version in chisel3.experimental._", "3.2")
  val withReset = chisel3.experimental.withReset

  @deprecated("Use the version in chisel3.experimental._", "3.2")
  val dontTouch = chisel3.experimental.dontTouch

  @deprecated("Use the version in chisel3.experimental._", "3.2")
  type BaseModule = chisel3.experimental.BaseModule
  @deprecated("Use the version in chisel3.experimental._", "3.2")
  type ExtModule = chisel3.experimental.ExtModule

  @deprecated("Use the version in chisel3.experimental._", "3.2")
  val IO = chisel3.experimental.IO

  @deprecated("Use the version in chisel3.experimental._", "3.2")
  type FixedPoint = chisel3.experimental.FixedPoint
  @deprecated("Use the version in chisel3.experimental._", "3.2")
  val FixedPoint = chisel3.experimental.FixedPoint
  @deprecated("Use the version in chisel3.experimental._", "3.2")
  implicit class fromDoubleToLiteral(double: Double) extends experimental.FixedPoint.Implicits.fromDoubleToLiteral(double)
  @deprecated("Use the version in chisel3.experimental._", "3.2")
  implicit class fromIntToBinaryPoint(int: Int) extends experimental.FixedPoint.Implicits.fromIntToBinaryPoint(int)

  @deprecated("Use the version in chisel3.experimental._", "3.2")
  type ChiselAnnotation = chisel3.experimental.ChiselAnnotation
  @deprecated("Use the version in chisel3.experimental._", "3.2")
  val ChiselAnnotation = chisel3.experimental.ChiselAnnotation
  @deprecated("Use the version in chisel3.experimental._", "3.2")
  type RunFirrtlTransform = chisel3.experimental.RunFirrtlTransform

  @deprecated("Use the version in chisel3.experimental._", "3.2")
  val annotate = chisel3.experimental.annotate

  @deprecated("Use the version in chisel3.experimental._", "3.2")
  val DataMirror = chisel3.experimental.DataMirror
  @deprecated("Use the version in chisel3._", "3.2")
  type ActualDirection = chisel3.ActualDirection
  @deprecated("Use the version in chisel3._", "3.2")
  val ActualDirection = chisel3.ActualDirection

  @deprecated("Use the version in chisel3.internal._", "3.2")
  val requireIsHardware = chisel3.internal.requireIsHardware
  @deprecated("Use the version in chisel3.internal._", "3.2")
  val requireIsChiselType = chisel3.internal.requireIsChiselType
  @deprecated("Use the version in chisel3.internal._", "3.2")
  val BiConnect = chisel3.internal.BiConnect
  @deprecated("Use the version in chisel3.internal._", "3.2")
  val MonoConnect = chisel3.internal.MonoConnect
  @deprecated("Use the version in chisel3.internal._", "3.2")
  val Binding = chisel3.Binding
  @deprecated("Use the version in chisel3.internal._", "3.2")
  val BindingDirection = chisel3.internal.BindingDirection
  @deprecated("Use the version in chisel3.internal._", "3.2")
  type Binding = chisel3.internal.Binding
  @deprecated("Use the version in chisel3.internal._", "3.2")
  type TopBinding = chisel3.internal.TopBinding
  @deprecated("Use the version in chisel3.internal._", "3.2")
  type UnconstrainedBinding = chisel3.internal.UnconstrainedBinding
  @deprecated("Use the version in chisel3.internal._", "3.2")
  type ConstrainedBinding = chisel3.internal.ConstrainedBinding
  @deprecated("Use the version in chisel3.internal._", "3.2")
  type ReadOnlyBinding = chisel3.internal.ReadOnlyBinding
  @deprecated("Use the version in chisel3.internal._", "3.2")
  type OpBinding = chisel3.internal.OpBinding
  @deprecated("Use the version in chisel3.internal._", "3.2")
  type MemoryPortBinding = chisel3.internal.MemoryPortBinding
  @deprecated("Use the version in chisel3.internal._", "3.2")
  type PortBinding = chisel3.internal.PortBinding
  @deprecated("Use the version in chisel3.internal._", "3.2")
  type RegBinding = chisel3.internal.RegBinding
  @deprecated("Use the version in chisel3.internal._", "3.2")
  type WireBinding = chisel3.internal.WireBinding
  @deprecated("Use the version in chisel3.internal._", "3.2")
  type ChildBinding = chisel3.internal.ChildBinding
  @deprecated("Use the version in chisel3.internal._", "3.2")
  type DontCareBinding = chisel3.internal.DontCareBinding
  @deprecated("Use the version in chisel3.internal._", "3.2")
  type LitBinding = chisel3.internal.LitBinding
  @deprecated("Use the version in chisel3.internal._", "3.2")
  type ElementLitBinding = chisel3.internal.ElementLitBinding
  @deprecated("Use the version in chisel3.internal._", "3.2")
  type BundleLitBinding = chisel3.internal.BundleLitBinding
}<|MERGE_RESOLUTION|>--- conflicted
+++ resolved
@@ -184,17 +184,11 @@
   @deprecated("Use the version in chisel3._", "3.2")
   val RawParam = chisel3.RawParam
 
-<<<<<<< HEAD
-  @deprecated("Use the version in chisel3._", "3.2")
-  type Analog = chisel3.Analog
-  @deprecated("Use the version in chisel3._", "3.2")
-  val Analog = chisel3.Analog
-=======
   @deprecated("Use the version in chisel3.experimental._", "3.2")
   type Analog = chisel3.experimental.Analog
   @deprecated("Use the version in chisel3.experimental._", "3.2")
   val Analog = chisel3.experimental.Analog
->>>>>>> b1ecb056
+
   @deprecated("Use the version in chisel3._", "3.2")
   implicit class fromIntToWidth(int: Int) extends chisel3.fromIntToWidth(int)
 
