--- conflicted
+++ resolved
@@ -395,10 +395,6 @@
 }
 
 private[core] object Bundle {
-  val keywords = List("flip", "asInput", "asOutput", "cloneType", "toBits",
-<<<<<<< HEAD
-                      "widthOption", "chiselCloneType")
-=======
+  val keywords = List("flip", "asInput", "asOutput", "cloneType", "chiselCloneType", "toBits",
     "widthOption", "signalName", "signalPathName", "signalParent", "signalComponent")
->>>>>>> 0c34480c
 }