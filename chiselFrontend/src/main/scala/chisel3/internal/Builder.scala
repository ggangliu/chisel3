--- conflicted
+++ resolved
@@ -2,14 +2,6 @@
 
 package chisel3.internal
 
-<<<<<<< HEAD
-=======
-import scala.util.DynamicVariable
-import scala.collection.mutable.{ArrayBuffer, HashMap}
-import chisel3._
-import core._
-import firrtl._
->>>>>>> fe5571d5
 import _root_.firrtl.annotations.{CircuitName, ComponentName, ModuleName, Named}
 import chisel3._
 import chisel3.experimental._
@@ -211,11 +203,7 @@
   private def initializeSingletons(): Unit = {
     // This used to contain:
     //    val dummy = core.DontCare
-<<<<<<< HEAD
     //  but this would occasionally produce hangs due to static initialization deadlock
-=======
-    //  but this would occasionally produce hangs dues to static initialization deadlock
->>>>>>> fe5571d5
     //  when Builder initialization collided with chisel3.package initialization of the DontCare value.
     // See:
     //  http://ternarysearch.blogspot.com/2013/07/static-initialization-deadlock.html
@@ -390,8 +378,6 @@
     }
     prefixRef
   }
-<<<<<<< HEAD
-=======
 }
 
 /** Casts BigInt to Int, issuing an error when the input isn't representable. */
@@ -401,5 +387,4 @@
     require(x == res, s"$msg $x is too large to be represented as Int")
     res
   }
->>>>>>> fe5571d5
 }