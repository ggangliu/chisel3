// SPDX-License-Identifier: Apache-2.0

package chisel3.internal.plugin

import scala.tools.nsc
import nsc.Global
import nsc.plugins.{Plugin, PluginComponent}
import scala.reflect.internal.util.NoPosition
import scala.collection.mutable

<<<<<<< HEAD
private[plugin] case class ChiselPluginArguments(
  var useBundlePlugin: Boolean = true,
  var buildElementsAccessor: Boolean = true,
  var pluginDebugBundlePattern: String = ""
) {
  def useBundlePluginOpt = "useBundlePlugin"
  def useBundlePluginFullOpt = s"-P:chiselplugin:$useBundlePluginOpt"
  def buildElementAccessorOpt = "buildElementAccessor"
  def buildElementAccessorFullOpt = s"-P:chiselplugin:$buildElementAccessorOpt"
  def pluginDebugBundlePatternOpt = "enablePluginDebug"
  def pluginDebugBundlePatternFullOpt = s"-P:chiselplugin:$pluginDebugBundlePatternOpt:"
=======
private[plugin] case class ChiselPluginArguments(val skipFiles: mutable.HashSet[String] = mutable.HashSet.empty) {
  def useBundlePluginOpt = "useBundlePlugin"
  def useBundlePluginFullOpt = s"-P:${ChiselPlugin.name}:$useBundlePluginOpt"

  // Annoying because this shouldn't be used by users
  def skipFilePluginOpt = "INTERNALskipFile:"
  def skipFilePluginFullOpt = s"-P:${ChiselPlugin.name}:$skipFilePluginOpt"
}

object ChiselPlugin {
  val name = "chiselplugin"

  // Also logs why the compoennt was not run
  private[plugin] def runComponent(global: Global, arguments: ChiselPluginArguments)(unit: global.CompilationUnit): Boolean = {
    // This plugin doesn't work on Scala 2.11 nor Scala 3. Rather than complicate the sbt build flow,
    // instead we just check the version and if its an early Scala version, the plugin does nothing
    val scalaVersion = scala.util.Properties.versionNumberString.split('.')
    val scalaVersionOk = scalaVersion(0).toInt == 2 && scalaVersion(1).toInt >= 12
    val skipFile = arguments.skipFiles(unit.source.file.path)
    if (scalaVersionOk && !skipFile) {
      true
    } else {
      val reason = if (!scalaVersionOk) {
        s"invalid Scala version '${scala.util.Properties.versionNumberString}'"
      } else {
        s"file skipped via '${arguments.skipFilePluginFullOpt}'"
      }
      // Enable this with scalacOption '-Ylog:chiselbundlephase'
      global.log(s"Skipping BundleComponent on account of $reason.")
      false
    }
  }
>>>>>>> 72d5be96
}

// The plugin to be run by the Scala compiler during compilation of Chisel code
class ChiselPlugin(val global: Global) extends Plugin {
  val name = ChiselPlugin.name
  val description = "Plugin for Chisel 3 Hardware Description Language"
  private val arguments = ChiselPluginArguments()
  val components: List[PluginComponent] = List[PluginComponent](
    new ChiselComponent(global, arguments),
    new BundleComponent(global, arguments)
  )

  override def init(options: List[String], error: String => Unit): Boolean = {
    for (option <- options) {
      if (option == arguments.useBundlePluginOpt) {
        val msg = s"'${arguments.useBundlePluginFullOpt}' is now default behavior, you can stop using the scalacOption."
        global.reporter.warning(NoPosition, msg)
<<<<<<< HEAD
      } else if (option == arguments.buildElementAccessorOpt) {
        arguments.buildElementsAccessor = true
      } else if (option.startsWith(arguments.pluginDebugBundlePatternOpt)) {
        val argInput = arguments.pluginDebugBundlePatternOpt.split(":").drop(2).mkString(":")
        arguments.pluginDebugBundlePattern = argInput
=======
      } else if (option.startsWith(arguments.skipFilePluginOpt)) {
        val filename = option.stripPrefix(arguments.skipFilePluginOpt)
        arguments.skipFiles += filename
        // Be annoying and warn because users are not supposed to use this
        val msg = s"Option -P:${ChiselPlugin.name}:$option should only be used for internal chisel3 compiler purposes!"
        global.reporter.warning(NoPosition, msg)
>>>>>>> 72d5be96
      } else {
        error(s"Option not understood: '$option'")
      }
    }
    true
  }
}
<|MERGE_RESOLUTION|>--- conflicted
+++ resolved
@@ -8,23 +8,17 @@
 import scala.reflect.internal.util.NoPosition
 import scala.collection.mutable
 
-<<<<<<< HEAD
 private[plugin] case class ChiselPluginArguments(
-  var useBundlePlugin: Boolean = true,
+  val skipFiles: mutable.HashSet[String] = mutable.HashSet.empty,
   var buildElementsAccessor: Boolean = true,
   var pluginDebugBundlePattern: String = ""
 ) {
   def useBundlePluginOpt = "useBundlePlugin"
-  def useBundlePluginFullOpt = s"-P:chiselplugin:$useBundlePluginOpt"
+  def useBundlePluginFullOpt = s"-P:${ChiselPlugin.name}:$useBundlePluginOpt"
   def buildElementAccessorOpt = "buildElementAccessor"
   def buildElementAccessorFullOpt = s"-P:chiselplugin:$buildElementAccessorOpt"
   def pluginDebugBundlePatternOpt = "enablePluginDebug"
   def pluginDebugBundlePatternFullOpt = s"-P:chiselplugin:$pluginDebugBundlePatternOpt:"
-=======
-private[plugin] case class ChiselPluginArguments(val skipFiles: mutable.HashSet[String] = mutable.HashSet.empty) {
-  def useBundlePluginOpt = "useBundlePlugin"
-  def useBundlePluginFullOpt = s"-P:${ChiselPlugin.name}:$useBundlePluginOpt"
-
   // Annoying because this shouldn't be used by users
   def skipFilePluginOpt = "INTERNALskipFile:"
   def skipFilePluginFullOpt = s"-P:${ChiselPlugin.name}:$skipFilePluginOpt"
@@ -53,7 +47,6 @@
       false
     }
   }
->>>>>>> 72d5be96
 }
 
 // The plugin to be run by the Scala compiler during compilation of Chisel code
@@ -71,20 +64,17 @@
       if (option == arguments.useBundlePluginOpt) {
         val msg = s"'${arguments.useBundlePluginFullOpt}' is now default behavior, you can stop using the scalacOption."
         global.reporter.warning(NoPosition, msg)
-<<<<<<< HEAD
-      } else if (option == arguments.buildElementAccessorOpt) {
-        arguments.buildElementsAccessor = true
-      } else if (option.startsWith(arguments.pluginDebugBundlePatternOpt)) {
-        val argInput = arguments.pluginDebugBundlePatternOpt.split(":").drop(2).mkString(":")
-        arguments.pluginDebugBundlePattern = argInput
-=======
       } else if (option.startsWith(arguments.skipFilePluginOpt)) {
         val filename = option.stripPrefix(arguments.skipFilePluginOpt)
         arguments.skipFiles += filename
         // Be annoying and warn because users are not supposed to use this
         val msg = s"Option -P:${ChiselPlugin.name}:$option should only be used for internal chisel3 compiler purposes!"
         global.reporter.warning(NoPosition, msg)
->>>>>>> 72d5be96
+      } else if (option == arguments.buildElementAccessorOpt) {
+        arguments.buildElementsAccessor = true
+      } else if (option.startsWith(arguments.pluginDebugBundlePatternOpt)) {
+        val argInput = arguments.pluginDebugBundlePatternOpt.split(":").drop(2).mkString(":")
+        arguments.pluginDebugBundlePattern = argInput
       } else {
         error(s"Option not understood: '$option'")
       }
